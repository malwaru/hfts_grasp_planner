--- conflicted
+++ resolved
@@ -175,23 +175,6 @@
             interval[1] = interval[0] + cell_width
         return interval
 
-<<<<<<< HEAD
-    def show(self):
-        """
-            Open a window showing the image
-        """
-        pass
-        # plt_module.imshow(self._image.transpose((1, 0, 2)))
-        # plt_module.imshow(self._debug_image.transpose((1, 0)))
-        # render_image = np.array(self._image)
-        # render_image[:, :] += self._debug_image[:, :, np.newaxis]
-        # plt_module.imshow(render_image.transpose((1, 0, 2)))
-        # print np.sum(self._debug_image)
-        # plt_module.imshow(self._distance_img.transpose())
-        # plt_module.show(block=False)
-
-=======
->>>>>>> 6dcd5410
     def get_num_construction_calls(self, b_reset=True):
         val = self._stats[0]
         if b_reset:
